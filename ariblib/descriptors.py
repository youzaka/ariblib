--- conflicted
+++ resolved
@@ -48,12 +48,8 @@
     def get(tag):
         return tags.get(tag, Descriptor)
 
-<<<<<<< HEAD
 @tag(0x09)
-class CAIdentifierDescriptor(Descriptor):
-=======
 class ConditionalAccessDescriptor(Descriptor):
->>>>>>> 9ea45a28
 
     """限定受信方式記述子 (ARIB-TR-B14-4-3.2.2.1, ARIB-TR-B15-4-3.2.2.1)"""
 
@@ -69,7 +65,6 @@
 
     """著作権記述子 (ISO 13818-1 2.6.24)"""
 
-    descriptor_tag = uimsbf(8)
     descriptor_length = uimsbf(8)
     copyright_identifier = uimsbf(32)
     additional_copyright_info = bslbf(lambda self: self.descriptor_length - 4)
@@ -183,20 +178,16 @@
     class default(Syntax):
         private_data_byte = bslbf(lambda self: self.descriptor_length - 7)
 
-<<<<<<< HEAD
+@tag(0x4C)
+class TimeShiftedServiceDescriptor(Descriptor):
+
+    """タイムシフトサービス記述子 (ARIB-STD-B10-2-6.2.19)"""
+
+    descriptor_tag = uimsbf(8)
+    descriptor_length = uimsbf(8)
+    reference_service_id = uimsbf(16)
+
 @tag(0x4D)
-=======
-class TimeShiftedServiceDescriptor(Descriptor):
-
-    """タイムシフトサービス記述子 (ARIB-STD-B10-2-6.2.19)"""
-
-    _tag = 0x4C
-
-    descriptor_tag = uimsbf(8)
-    descriptor_length = uimsbf(8)
-    reference_service_id = uimsbf(16)
-
->>>>>>> 9ea45a28
 class ShortEventDescriptor(Descriptor):
 
     """短形式イベント記述子(ARIB-STD-B10-2-6.2.15)"""
@@ -233,21 +224,17 @@
     text_length = uimsbf(8)
     text_char = aribstr(text_length)
 
-<<<<<<< HEAD
-@tag(0x50)
-=======
+@tag(0x4F)
 class TimeShiftedEventDescriptor(Descriptor):
 
     """タイムシフトイベント記述子 (ARIB-STD-B10-2-6.2.18)"""
-
-    _tag = 0x4F
 
     descriptor_tag = uimsbf(8)
     descriptor_length = uimsbf(8)
     reference_service_id = uimsbf(16)
     reference_event_id = uimsbf(16)
 
->>>>>>> 9ea45a28
+@tag(0x50)
 class ComponentDescriptor(Descriptor):
 
     """コンポーネント記述子(ARIB-STD-B10-2-6.2.3)"""
@@ -270,14 +257,10 @@
     descriptor_length = uimsbf(8)
     component_tag = uimsbf(8)
 
-<<<<<<< HEAD
-@tag(0x54)
-=======
+@tag(0x53)
 class CAIdentifierDescriptor(Descriptor):
 
     """CA識別記述子 (ARIB-STD-B10-2-6.2.2)"""
-
-    _tag = 0x53
 
     descriptor_tag = uimsbf(8)
     descriptor_length = uimsbf(8)
@@ -286,7 +269,7 @@
     class CAs(Syntax):
         CA_system_id = uimsbf(16)
 
->>>>>>> 9ea45a28
+@tag(0x54)
 class ContentDescriptor(Descriptor):
 
     """コンテント記述子(ARIB-STD-B10-2-6.2.4)"""
@@ -300,14 +283,10 @@
         content_nibble_level_2 = uimsbf(4)
         user_nibble = uimsbf(8)
 
-<<<<<<< HEAD
-@tag(0xC1)
-=======
+@tag(0xC0)
 class HierarchicalTransmissionDescriptor(Descriptor):
 
     """階層伝送記述子 (ARIB-STD-B10-2-6.2.22)"""
-
-    _tag = 0xC0
 
     descriptor_tag = uimsbf(8)
     descriptor_length = uimsbf(8)
@@ -316,7 +295,7 @@
     reserved_future_use_2 = bslbf(3)
     reference_PID = uimsbf(13)
 
->>>>>>> 9ea45a28
+@tag(0xC1)
 class DigitalCopyControlDescriptor(Descriptor):
 
     """デジタルコピー制御記述子 (ARIB-STD-B10-2-6.2.23)"""
@@ -571,14 +550,10 @@
     descriptor_length = uimsbf(8)
     encrypt_id = uimsbf(8)
 
-<<<<<<< HEAD
-@tag(0xCD)
-=======
+@tag(0xCC)
 class CAServiceDescriptor(Descriptor):
 
     """CAサービス記述子(ARIB-STD-B25-4.7.3)"""
-
-    _tag = 0xCC
 
     descriptor_tag = uimsbf(8)
     descriptor_length = uimsbf(8)
@@ -590,7 +565,7 @@
     class services(Syntax):
         service_id = uimsbf(16)
 
->>>>>>> 9ea45a28
+@tag(0xCD)
 class TSInformationDescriptor(Descriptor):
 
     """TS情報記述子(ARIB-STD-B10-2.6.2.42)"""
@@ -695,14 +670,10 @@
     class type_else(Syntax):
         reserved_future_use = bslbf(lambda self: self.descriptor_length - 1)
 
-<<<<<<< HEAD
-@tag(0xD6)
-=======
+@tag(0xD5)
 class SeriesDescriptor(Descriptor):
 
     """シリーズ記述子 (ARIB-STD-B10-2-6.2.33)"""
-
-    _tag = 0xD5
 
     descriptor_tag = uimsbf(8)
     descriptor_length = uimsbf(8)
@@ -715,7 +686,7 @@
     last_episode_number = uimsbf(12)
     series_name_char = aribstr(lambda self: self.descriptor_length - 8)
 
->>>>>>> 9ea45a28
+@tag(0xD6)
 class EventGroupDescriptor(Descriptor):
 
     """イベントグループ記述子 (ARIB-STD-B10-2-6.2.34)"""
@@ -811,15 +782,10 @@
     descriptor_length = uimsbf(8)
     char = aribstr(descriptor_length)
 
-<<<<<<< HEAD
-@tag(0xDE)
-=======
-
+@tag(0xDA)
 class SIPrimeTSDescriptor(Descriptor):
 
     """SIプライムTS記述子(ARIB-DTD-B10-2.6.2.38)"""
-
-    _tag = 0xDA
 
     descriptor_tag = uimsbf(8)
     descriptor_length = uimsbf(8)
@@ -861,12 +827,10 @@
             table_description_byte = bslbf(
                 lambda self: self.table_description_length)
 
-
+@tag(0xDC)
 class LDTLinkageDescriptor(Descriptor):
 
     """LDTリンク記述子(ARIB-STD-B10-2.6.2.40)"""
-
-    _tag = 0xDC
 
     descriptor_tag = uimsbf(8)
     descriptor_length = uimsbf(8)
@@ -881,7 +845,7 @@
         description_type = uimsbf(4)
         user_defined = bslbf(8)
 
->>>>>>> 9ea45a28
+@tag(0xDE)
 class ContentAvailabilityDescriptor(Descriptor):
 
     """コンテント利用記述子 (ARIB-STD-B10-2-6.2.45)"""
@@ -935,14 +899,10 @@
     class services(Syntax):
         service_id = uimsbf(16)
 
-<<<<<<< HEAD
-@tag(0xFD)
-=======
+@tag(0xFC)
 class EmergencyInformationDescriptor(Descriptor):
 
     """緊急情報記述子(ARIB-STD-B10-2-7.2.24)"""
-
-    _tag = 0xFC
 
     descriptor_tag = uimsbf(8)
     descriptor_length = uimsbf(8)
@@ -960,7 +920,7 @@
             area_code = uimsbf(12)
             reserved_future_use = bslbf(4)
 
->>>>>>> 9ea45a28
+@tag(0xFD)
 class DataComponentDescriptor(Descriptor):
 
     """データ符号化方式記述子(ARIB-STD-B10-2-6.2.20)
@@ -999,11 +959,6 @@
 """
 未実装の記述子
     #0x05: 登録記述子
-<<<<<<< HEAD
-=======
-    0x09: ConditionalAccessDescriptor,
-    0x0D: CopyrightDescriptor,
->>>>>>> 9ea45a28
     #0x13: カルーセル識別記述子
     #0x14: アソシエーションタグ記述子,
     #0x15: 拡張アソシエーションタグ記述子
@@ -1014,74 +969,27 @@
     #0x42: スタッフ記述子,
     #0x44: 優先分配システム記述子,
     #0x4B: NVOD基準サービス記述子,
-<<<<<<< HEAD
-    #0x4C: タイムシフトサービス記述子,
     #0x51: モザイク記述子,
-    #0x53: CA識別記述子,
-=======
-    0x4C: TimeShiftedServiceDescriptor,
-    0x4D: ShortEventDescriptor,
-    0x4E: ExtendedEventDescriptor,
-    0x4F: TimeShiftedEventDescriptor,
-    0x50: ComponentDescriptor,
-    #0x51: モザイク記述子,
-    0x52: StreamIdentifierDescriptor,
-    0x53: CAIdentifierDescriptor,
-    0x54: ContentDescriptor,
->>>>>>> 9ea45a28
     #0x55: パレンタルレート記述子,
     #0x58: ローカル時間オフセット記述子,
     #0x63: パーシャルトランスポートストリーム識別子,
     #0x66: データブロードキャスト識別記述子,
-<<<<<<< HEAD
-    #0xC0: 階層伝送記述子,
-=======
-    0xC0: HierarchicalTransmissionDescriptor,
-    0xC1: DigitalCopyControlDescriptor,
->>>>>>> 9ea45a28
     #0xC2: ネットワーク識別記述子,
     #0xC3: パーシャルトランスポートストリームタイム記述子,
     #0xC6: 対象地域記述子,
     #0xCA: CA_EMM_TS記述子,
     #0xCB: CA契約情報記述子,
-<<<<<<< HEAD
-    #0xCC: CAサービス記述子,
-=======
-    0xCC: CAServiceDescriptor,
-    0xCD: TSInformationDescriptor,
-    0xCE: ExtendedBroadcasterDescriptor,
-    0xCF: LogoTransmissionDescriptor,
->>>>>>> 9ea45a28
     #0xD0: 基本ローカルイベント記述子,
     #0xD1: リファレンス記述子,
     #0xD2: ノード関係記述子,
     #0xD3: 短形式ノード情報記述子,
     #0xD4: STC参照記述子,
-<<<<<<< HEAD
-    #0xD5: シリーズ記述子,
-=======
-    0xD5: SeriesDescriptor,
-    0xD6: EventGroupDescriptor,
-    0xD7: SIParameterDescriptor,
-    0xD8: BroadcasterNameDescriptor,
->>>>>>> 9ea45a28
     #0xD9: コンポーネントグループ記述子,
-    0xDA: SIPrimeTSDescriptor,
     #0xDB: 掲示板情報記述子,
-    0xDC: LDTLinkageDescriptor,
     #0xDD: 連結送信記述子,
     #0xE0: サービスグループ記述子,
     #0xF7: カルーセル互換複合記述子,
     #0xF8: 限定再生方式記述子,
     #0xF9: 有線TS分割システム記述子,
-<<<<<<< HEAD
     #0xFC: 緊急情報記述子,
-"""
-=======
-    0xFA: TerrestrialDeliverySystemDescriptor,
-    0xFB: PartialReceptionDescriptor,
-    0xFC: EmergencyInformationDescriptor,
-    0xFD: DataComponentDescriptor,
-    0xFE: SystemManagementDescriptor,
-}
->>>>>>> 9ea45a28
+"""